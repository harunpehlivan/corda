--- conflicted
+++ resolved
@@ -69,12 +69,7 @@
     @Suspendable
     override fun send(payload: Any, maySkipCheckpoint: Boolean) {
         val request = FlowIORequest.Send(
-<<<<<<< HEAD
-                sessionToMessage = mapOf(this to serialization.serialize(payload, UseCase.P2P)),
-                shouldRetrySend = false
-=======
-                sessionToMessage = mapOf(this to payload.serialize(context = SerializationDefaults.P2P_CONTEXT))
->>>>>>> baa64795
+                sessionToMessage = mapOf(this to serialization.serialize(payload, UseCase.P2P))
         )
         return getFlowStateMachine().suspend(request, maySkipCheckpoint)
     }
